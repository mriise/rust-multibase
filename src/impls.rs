--- conflicted
+++ resolved
@@ -1,12 +1,9 @@
 use crate::encoding;
 use crate::error::Result;
 
-<<<<<<< HEAD
-=======
 #[cfg(not(feature = "std"))]
 use alloc::{string::String, vec::Vec};
 
->>>>>>> 9ceb0c1d
 macro_rules! derive_base_encoding {
     ( $(#[$doc:meta] $type:ident, $encoding:expr;)* ) => {
         $(
@@ -109,20 +106,11 @@
 derive_base_x! {
     /// Base10 (alphabet: 0123456789).
     Base10, encoding::BASE10;
-<<<<<<< HEAD
-    /// Base36, [0-9a-z] no padding (alphabet: 0123456789abcdefghijklmnopqrstuvwxyz).
-    Base36Lower, encoding::BASE36_LOWER;
-    /// Base36, [0-9A-Z] no padding (alphabet: 0123456789ABCDEFGHIJKLMNOPQRSTUVWXYZ).
-    Base36Upper, encoding::BASE36_UPPER;
-=======
->>>>>>> 9ceb0c1d
     /// Base58 flicker (alphabet: 123456789abcdefghijkmnopqrstuvwxyzABCDEFGHJKLMNPQRSTUVWXYZ).
     Base58Flickr, encoding::BASE58_FLICKR;
     /// Base58 bitcoin (alphabet: 123456789ABCDEFGHJKLMNPQRSTUVWXYZabcdefghijkmnopqrstuvwxyz).
     Base58Btc, encoding::BASE58_BITCOIN;
 }
-<<<<<<< HEAD
-=======
 
 /// Base36, [0-9a-z] no padding (alphabet: abcdefghijklmnopqrstuvwxyz0123456789).
 #[derive(PartialEq, Eq, Clone, Copy, Debug)]
@@ -154,5 +142,4 @@
         let uppercased = input.as_ref().to_ascii_uppercase();
         Ok(base_x::decode(encoding::BASE36_UPPER, &uppercased)?)
     }
-}
->>>>>>> 9ceb0c1d
+}