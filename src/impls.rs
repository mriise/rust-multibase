use crate::encoding;
use crate::error::Result;

macro_rules! derive_base_encoding {
    ( $(#[$doc:meta] $type:ident, $encoding:expr;)* ) => {
        $(
            #[$doc]
            #[derive(PartialEq, Eq, Clone, Copy, Debug)]
            pub(crate) struct $type;

            impl BaseCodec for $type {
                fn encode<I: AsRef<[u8]>>(input: I) -> String {
                    $encoding.encode(input.as_ref())
                }

                fn decode<I: AsRef<str>>(input: I) -> Result<Vec<u8>> {
                    Ok($encoding.decode(input.as_ref().as_bytes())?)
                }
            }
        )*
    };
}

macro_rules! derive_base_x {
    ( $(#[$doc:meta] $type:ident, $encoding:expr;)* ) => {
        $(
            #[$doc]
            #[derive(PartialEq, Eq, Clone, Copy, Debug)]
            pub(crate) struct $type;

            impl BaseCodec for $type {
                fn encode<I: AsRef<[u8]>>(input: I) -> String {
                    base_x::encode($encoding, input.as_ref())
                }

                fn decode<I: AsRef<str>>(input: I) -> Result<Vec<u8>> {
                    Ok(base_x::decode($encoding, input.as_ref())?)
                }
            }
        )*
    };
}

pub(crate) trait BaseCodec {
    /// Encode with the given byte slice.
    fn encode<I: AsRef<[u8]>>(input: I) -> String;

    /// Decode with the given string.
    fn decode<I: AsRef<str>>(input: I) -> Result<Vec<u8>>;
}

/// Identity, 8-bit binary (encoder and decoder keeps data unmodified).
#[derive(PartialEq, Eq, Clone, Copy, Debug)]
pub(crate) struct Identity;

impl BaseCodec for Identity {
    fn encode<I: AsRef<[u8]>>(input: I) -> String {
        String::from_utf8(input.as_ref().to_vec()).expect("input must be valid UTF-8 bytes")
    }

    fn decode<I: AsRef<str>>(input: I) -> Result<Vec<u8>> {
        Ok(input.as_ref().as_bytes().to_vec())
    }
}

<<<<<<< HEAD
derive_base_encoding! {
    /// Base2 (alphabet: 01).
    Base2, encoding::BASE2;
    /// Base8 (alphabet: 01234567).
    Base8, encoding::BASE8;
    /// Base16 lower hexadecimal (alphabet: 0123456789abcdef).
    Base16Lower, encoding::BASE16_LOWER;
    /// Base16 upper hexadecimal (alphabet: 0123456789ABCDEF).
    Base16Upper, encoding::BASE16_UPPER;
    /// Base32, rfc4648 no padding (alphabet: abcdefghijklmnopqrstuvwxyz234567).
    Base32Lower, encoding::BASE32_NOPAD_LOWER;
    /// Base32, rfc4648 no padding (alphabet: ABCDEFGHIJKLMNOPQRSTUVWXYZ234567).
    Base32Upper, encoding::BASE32_NOPAD_UPPER;
    /// Base32, rfc4648 with padding (alphabet: abcdefghijklmnopqrstuvwxyz234567).
    Base32PadLower, encoding::BASE32_PAD_LOWER;
    /// Base32, rfc4648 with padding (alphabet: ABCDEFGHIJKLMNOPQRSTUVWXYZ234567).
    Base32PadUpper, encoding::BASE32_PAD_UPPER;
    /// Base32hex, rfc4648 no padding (alphabet: 0123456789abcdefghijklmnopqrstuv).
    Base32HexLower, encoding::BASE32HEX_NOPAD_LOWER;
    /// Base32hex, rfc4648 no padding (alphabet: 0123456789ABCDEFGHIJKLMNOPQRSTUV).
    Base32HexUpper, encoding::BASE32HEX_NOPAD_UPPER;
    /// Base32hex, rfc4648 with padding (alphabet: 0123456789abcdefghijklmnopqrstuv).
    Base32HexPadLower, encoding::BASE32HEX_PAD_LOWER;
    /// Base32hex, rfc4648 with padding (alphabet: 0123456789ABCDEFGHIJKLMNOPQRSTUV).
    Base32HexPadUpper, encoding::BASE32HEX_PAD_UPPER;
    /// z-base-32 (used by Tahoe-LAFS) (alphabet: ybndrfg8ejkmcpqxot1uwisza345h769).
    Base32Z, encoding::BASE32Z;
    /// Base64, rfc4648 no padding (alphabet: ABCDEFGHIJKLMNOPQRSTUVWXYZabcdefghijklmnopqrstuvwxyz0123456789+/).
    Base64, encoding::BASE64_NOPAD;
    /// Base64, rfc4648 with padding (alphabet: ABCDEFGHIJKLMNOPQRSTUVWXYZabcdefghijklmnopqrstuvwxyz0123456789+/).
    Base64Pad, encoding::BASE64_PAD;
    /// Base64 url, rfc4648 no padding (alphabet: ABCDEFGHIJKLMNOPQRSTUVWXYZabcdefghijklmnopqrstuvwxyz0123456789-_).
    Base64Url, encoding::BASE64URL_NOPAD;
    /// Base64 url, rfc4648 with padding (alphabet: ABCDEFGHIJKLMNOPQRSTUVWXYZabcdefghijklmnopqrstuvwxyz0123456789-_).
    Base64UrlPad, encoding::BASE64URL_PAD;
}

derive_base_x! {
    /// Base10 (alphabet: 0123456789).
    Base10, encoding::BASE10;
    /// Base58 flicker (alphabet: 123456789abcdefghijkmnopqrstuvwxyzABCDEFGHJKLMNPQRSTUVWXYZ).
    Base58Flickr, encoding::BASE58_FLICKR;
    /// Base58 bitcoin (alphabet: 123456789ABCDEFGHJKLMNPQRSTUVWXYZabcdefghijkmnopqrstuvwxyz).
    Base58Btc, encoding::BASE58_BITCOIN;
}

#[cfg(test)]
mod tests {
    use super::*;

    #[test]
    fn test_identity() {
        assert_eq!(Identity::encode(b"foo"), "foo");
        assert_eq!(Identity::decode("foo").unwrap(), b"foo".to_vec());
    }

    #[test]
    fn test_base2() {
        assert_eq!(Base2::encode(b"foo"), "011001100110111101101111");
        assert_eq!(
            Base2::decode("011001100110111101101111").unwrap(),
            b"foo".to_vec()
        );
    }

    #[test]
    fn test_base8() {
        assert_eq!(Base8::encode(b"foo"), "31467557");
        assert_eq!(Base8::decode("31467557").unwrap(), b"foo".to_vec());
    }

    #[test]
    fn test_base10() {
        assert_eq!(Base10::encode(b"foo"), "6713199");
        assert_eq!(Base10::decode("6713199").unwrap(), b"foo".to_vec());
    }

    #[test]
    fn test_base16() {
        assert_eq!(Base16Lower::encode(b"foo"), "666f6f");
        assert_eq!(Base16Lower::decode("666f6f").unwrap(), b"foo".to_vec());

        assert_eq!(Base16Upper::encode(b"foo"), "666F6F");
        assert_eq!(Base16Upper::decode("666F6F").unwrap(), b"foo".to_vec());
    }

    #[test]
    fn test_base32() {
        assert_eq!(Base32Lower::encode(b"foo"), "mzxw6");
        assert_eq!(Base32Lower::decode("mzxw6").unwrap(), b"foo".to_vec());

        assert_eq!(Base32Upper::encode(b"foo"), "MZXW6");
        assert_eq!(Base32Upper::decode("MZXW6").unwrap(), b"foo".to_vec());

        assert_eq!(Base32HexLower::encode(b"foo"), "cpnmu");
        assert_eq!(Base32HexLower::decode("cpnmu").unwrap(), b"foo".to_vec());

        assert_eq!(Base32HexUpper::encode(b"foo"), "CPNMU");
        assert_eq!(Base32HexUpper::decode("CPNMU").unwrap(), b"foo".to_vec());
    }

    #[test]
    fn test_base32_padding() {
        assert_eq!(Base32PadLower::encode(b"foo"), "mzxw6===");
        assert_eq!(Base32PadLower::decode("mzxw6===").unwrap(), b"foo".to_vec());

        assert_eq!(Base32PadUpper::encode(b"foo"), "MZXW6===");
        assert_eq!(Base32PadUpper::decode("MZXW6===").unwrap(), b"foo".to_vec());

        assert_eq!(Base32HexPadLower::encode(b"foo"), "cpnmu===");
        assert_eq!(
            Base32HexPadLower::decode("cpnmu===").unwrap(),
            b"foo".to_vec()
        );

        assert_eq!(Base32HexPadUpper::encode(b"foo"), "CPNMU===");
        assert_eq!(
            Base32HexPadUpper::decode("CPNMU===").unwrap(),
            b"foo".to_vec()
        );
    }

    #[test]
    fn test_base32z() {
        assert_eq!(Base32Z::encode(b"foo"), "c3zs6");
        assert_eq!(Base32Z::decode("c3zs6").unwrap(), b"foo".to_vec());
    }

    #[test]
    fn test_base58() {
        assert_eq!(Base58Flickr::encode(b"foo"), "ApAP");
        assert_eq!(Base58Flickr::decode("ApAP").unwrap(), b"foo".to_vec());

        assert_eq!(Base58Btc::encode(b"foo"), "bQbp");
        assert_eq!(Base58Btc::decode("bQbp").unwrap(), b"foo".to_vec());
    }

    #[test]
    fn test_base64() {
        assert_eq!(Base64::encode(b"foo"), "Zm9v");
        assert_eq!(Base64::decode("Zm9v").unwrap(), b"foo".to_vec());

        assert_eq!(Base64Url::encode(b"foo"), "Zm9v");
        assert_eq!(Base64Url::decode("Zm9v").unwrap(), b"foo".to_vec());
    }

    #[test]
    fn test_base64_padding() {
        assert_eq!(Base64Pad::encode(b"foopadding"), "Zm9vcGFkZGluZw==");
        assert_eq!(
            Base64Pad::decode("Zm9vcGFkZGluZw==").unwrap(),
            b"foopadding".to_vec()
        );

        assert_eq!(Base64UrlPad::encode(b"foopadding"), "Zm9vcGFkZGluZw==");
        assert_eq!(
            Base64UrlPad::decode("Zm9vcGFkZGluZw==").unwrap(),
            b"foopadding".to_vec()
        );
=======
/// Base2 (alphabet: 01).
#[derive(PartialEq, Eq, Clone, Copy, Debug)]
pub(crate) struct Base2;

impl BaseCodec for Base2 {
    fn encode<I: AsRef<[u8]>>(input: I) -> String {
        encoding::BASE2.encode(input.as_ref())
    }

    fn decode<I: AsRef<str>>(input: I) -> Result<Vec<u8>> {
        Ok(encoding::BASE2.decode(input.as_ref().as_bytes())?)
    }
}

/// Base8 (alphabet: 01234567).
#[derive(PartialEq, Eq, Clone, Copy, Debug)]
pub(crate) struct Base8;

impl BaseCodec for Base8 {
    fn encode<I: AsRef<[u8]>>(input: I) -> String {
        encoding::BASE8.encode(input.as_ref())
    }

    fn decode<I: AsRef<str>>(input: I) -> Result<Vec<u8>> {
        Ok(encoding::BASE8.decode(input.as_ref().as_bytes())?)
    }
}

/// Base10 (alphabet: 0123456789).
#[derive(PartialEq, Eq, Clone, Copy, Debug)]
pub(crate) struct Base10;

impl BaseCodec for Base10 {
    fn encode<I: AsRef<[u8]>>(input: I) -> String {
        base_x::encode(encoding::BASE10, input.as_ref())
    }

    fn decode<I: AsRef<str>>(input: I) -> Result<Vec<u8>> {
        Ok(base_x::decode(encoding::BASE10, input.as_ref())?)
    }
}

/// Base16 lower hexadecimal (alphabet: 0123456789abcdef).
#[derive(PartialEq, Eq, Clone, Copy, Debug)]
pub(crate) struct Base16Lower;

impl BaseCodec for Base16Lower {
    fn encode<I: AsRef<[u8]>>(input: I) -> String {
        encoding::BASE16_LOWER.encode(input.as_ref())
    }

    fn decode<I: AsRef<str>>(input: I) -> Result<Vec<u8>> {
        Ok(encoding::BASE16_LOWER.decode(input.as_ref().as_bytes())?)
    }
}

/// Base16 upper hexadecimal (alphabet: 0123456789ABCDEF).
#[derive(PartialEq, Eq, Clone, Copy, Debug)]
pub(crate) struct Base16Upper;

impl BaseCodec for Base16Upper {
    fn encode<I: AsRef<[u8]>>(input: I) -> String {
        encoding::BASE16_UPPER.encode(input.as_ref())
    }

    fn decode<I: AsRef<str>>(input: I) -> Result<Vec<u8>> {
        Ok(encoding::BASE16_UPPER.decode(input.as_ref().as_bytes())?)
    }
}

/// Base32, rfc4648 no padding (alphabet: abcdefghijklmnopqrstuvwxyz234567).
#[derive(PartialEq, Eq, Clone, Copy, Debug)]
pub(crate) struct Base32Lower;

impl BaseCodec for Base32Lower {
    fn encode<I: AsRef<[u8]>>(input: I) -> String {
        encoding::BASE32_NOPAD_LOWER.encode(input.as_ref())
    }

    fn decode<I: AsRef<str>>(input: I) -> Result<Vec<u8>> {
        Ok(encoding::BASE32_NOPAD_LOWER.decode(input.as_ref().as_bytes())?)
    }
}

/// Base32, rfc4648 no padding (alphabet: ABCDEFGHIJKLMNOPQRSTUVWXYZ234567).
#[derive(PartialEq, Eq, Clone, Copy, Debug)]
pub(crate) struct Base32Upper;

impl BaseCodec for Base32Upper {
    fn encode<I: AsRef<[u8]>>(input: I) -> String {
        encoding::BASE32_NOPAD_UPPER.encode(input.as_ref())
    }

    fn decode<I: AsRef<str>>(input: I) -> Result<Vec<u8>> {
        Ok(encoding::BASE32_NOPAD_UPPER.decode(input.as_ref().as_bytes())?)
    }
}

/// Base32, rfc4648 with padding (alphabet: abcdefghijklmnopqrstuvwxyz234567).
#[derive(PartialEq, Eq, Clone, Copy, Debug)]
pub(crate) struct Base32PadLower;

impl BaseCodec for Base32PadLower {
    fn encode<I: AsRef<[u8]>>(input: I) -> String {
        encoding::BASE32_PAD_LOWER.encode(input.as_ref())
    }

    fn decode<I: AsRef<str>>(input: I) -> Result<Vec<u8>> {
        Ok(encoding::BASE32_PAD_LOWER.decode(input.as_ref().as_bytes())?)
    }
}

/// Base32, rfc4648 with padding (alphabet: ABCDEFGHIJKLMNOPQRSTUVWXYZ234567).
#[derive(PartialEq, Eq, Clone, Copy, Debug)]
pub(crate) struct Base32PadUpper;

impl BaseCodec for Base32PadUpper {
    fn encode<I: AsRef<[u8]>>(input: I) -> String {
        encoding::BASE32_PAD_UPPER.encode(input.as_ref())
    }

    fn decode<I: AsRef<str>>(input: I) -> Result<Vec<u8>> {
        Ok(encoding::BASE32_PAD_UPPER.decode(input.as_ref().as_bytes())?)
    }
}

/// Base32hex, rfc4648 no padding (alphabet: 0123456789abcdefghijklmnopqrstuv).
#[derive(PartialEq, Eq, Clone, Copy, Debug)]
pub(crate) struct Base32HexLower;

impl BaseCodec for Base32HexLower {
    fn encode<I: AsRef<[u8]>>(input: I) -> String {
        encoding::BASE32HEX_NOPAD_LOWER.encode(input.as_ref())
    }

    fn decode<I: AsRef<str>>(input: I) -> Result<Vec<u8>> {
        Ok(encoding::BASE32HEX_NOPAD_LOWER.decode(input.as_ref().as_bytes())?)
    }
}

/// Base32hex, rfc4648 no padding (alphabet: 0123456789ABCDEFGHIJKLMNOPQRSTUV).
#[derive(PartialEq, Eq, Clone, Copy, Debug)]
pub(crate) struct Base32HexUpper;

impl BaseCodec for Base32HexUpper {
    fn encode<I: AsRef<[u8]>>(input: I) -> String {
        encoding::BASE32HEX_NOPAD_UPPER.encode(input.as_ref())
    }

    fn decode<I: AsRef<str>>(input: I) -> Result<Vec<u8>> {
        Ok(encoding::BASE32HEX_NOPAD_UPPER.decode(input.as_ref().as_bytes())?)
    }
}

/// Base32hex, rfc4648 with padding (alphabet: 0123456789abcdefghijklmnopqrstuv).
#[derive(PartialEq, Eq, Clone, Copy, Debug)]
pub(crate) struct Base32HexPadLower;

impl BaseCodec for Base32HexPadLower {
    fn encode<I: AsRef<[u8]>>(input: I) -> String {
        encoding::BASE32HEX_PAD_LOWER.encode(input.as_ref())
    }

    fn decode<I: AsRef<str>>(input: I) -> Result<Vec<u8>> {
        Ok(encoding::BASE32HEX_PAD_LOWER.decode(input.as_ref().as_bytes())?)
    }
}

/// Base32hex, rfc4648 with padding (alphabet: 0123456789ABCDEFGHIJKLMNOPQRSTUV).
#[derive(PartialEq, Eq, Clone, Copy, Debug)]
pub(crate) struct Base32HexPadUpper;

impl BaseCodec for Base32HexPadUpper {
    fn encode<I: AsRef<[u8]>>(input: I) -> String {
        encoding::BASE32HEX_PAD_UPPER.encode(input.as_ref())
    }

    fn decode<I: AsRef<str>>(input: I) -> Result<Vec<u8>> {
        Ok(encoding::BASE32HEX_PAD_UPPER.decode(input.as_ref().as_bytes())?)
    }
}

/// z-base-32 (used by Tahoe-LAFS) (alphabet: ybndrfg8ejkmcpqxot1uwisza345h769).
#[derive(PartialEq, Eq, Clone, Copy, Debug)]
pub(crate) struct Base32Z;

impl BaseCodec for Base32Z {
    fn encode<I: AsRef<[u8]>>(input: I) -> String {
        encoding::BASE32Z.encode(input.as_ref())
    }

    fn decode<I: AsRef<str>>(input: I) -> Result<Vec<u8>> {
        Ok(encoding::BASE32Z.decode(input.as_ref().as_bytes())?)
    }
}

/// Base36, [0-9a-z] no padding (alphabet: abcdefghijklmnopqrstuvwxyz0123456789).
#[derive(PartialEq, Eq, Clone, Copy, Debug)]
pub(crate) struct Base36Lower;

impl BaseCodec for Base36Lower {
    fn encode<I: AsRef<[u8]>>(input: I) -> String {
        base_x::encode(encoding::BASE36_LOWER, input.as_ref())
    }

    fn decode<I: AsRef<str>>(input: I) -> Result<Vec<u8>> {
        // The input is case insensitive, hence lowercase it
        let lowercased = input.as_ref().to_ascii_lowercase();
        Ok(base_x::decode(encoding::BASE36_LOWER, &lowercased)?)
    }
}

/// Base36, [0-9A-Z] no padding (alphabet: ABCDEFGHIJKLMNOPQRSTUVWXYZ0123456789).
#[derive(PartialEq, Eq, Clone, Copy, Debug)]
pub(crate) struct Base36Upper;

impl BaseCodec for Base36Upper {
    fn encode<I: AsRef<[u8]>>(input: I) -> String {
        base_x::encode(encoding::BASE36_UPPER, input.as_ref())
    }

    fn decode<I: AsRef<str>>(input: I) -> Result<Vec<u8>> {
        // The input is case insensitive, hence uppercase it
        let uppercased = input.as_ref().to_ascii_uppercase();
        Ok(base_x::decode(encoding::BASE36_UPPER, &uppercased)?)
    }
}

/// Base58 flicker (alphabet: 123456789abcdefghijkmnopqrstuvwxyzABCDEFGHJKLMNPQRSTUVWXYZ).
#[derive(PartialEq, Eq, Clone, Copy, Debug)]
pub(crate) struct Base58Flickr;

impl BaseCodec for Base58Flickr {
    fn encode<I: AsRef<[u8]>>(input: I) -> String {
        base_x::encode(encoding::BASE58_FLICKR, input.as_ref())
    }

    fn decode<I: AsRef<str>>(input: I) -> Result<Vec<u8>> {
        Ok(base_x::decode(encoding::BASE58_FLICKR, input.as_ref())?)
    }
}

/// Base58 bitcoin (alphabet: 123456789ABCDEFGHJKLMNPQRSTUVWXYZabcdefghijkmnopqrstuvwxyz).
#[derive(PartialEq, Eq, Clone, Copy, Debug)]
pub(crate) struct Base58Btc;

impl BaseCodec for Base58Btc {
    fn encode<I: AsRef<[u8]>>(input: I) -> String {
        base_x::encode(encoding::BASE58_BITCOIN, input.as_ref())
    }

    fn decode<I: AsRef<str>>(input: I) -> Result<Vec<u8>> {
        Ok(base_x::decode(encoding::BASE58_BITCOIN, input.as_ref())?)
    }
}

/// Base64, rfc4648 no padding (alphabet: ABCDEFGHIJKLMNOPQRSTUVWXYZabcdefghijklmnopqrstuvwxyz0123456789+/).
#[derive(PartialEq, Eq, Clone, Copy, Debug)]
pub(crate) struct Base64;

impl BaseCodec for Base64 {
    fn encode<I: AsRef<[u8]>>(input: I) -> String {
        encoding::BASE64_NOPAD.encode(input.as_ref())
    }

    fn decode<I: AsRef<str>>(input: I) -> Result<Vec<u8>> {
        Ok(encoding::BASE64_NOPAD.decode(input.as_ref().as_bytes())?)
    }
}

/// Base64, rfc4648 with padding (alphabet: ABCDEFGHIJKLMNOPQRSTUVWXYZabcdefghijklmnopqrstuvwxyz0123456789+/).
#[derive(PartialEq, Eq, Clone, Copy, Debug)]
pub(crate) struct Base64Pad;

impl BaseCodec for Base64Pad {
    fn encode<I: AsRef<[u8]>>(input: I) -> String {
        encoding::BASE64_PAD.encode(input.as_ref())
    }

    fn decode<I: AsRef<str>>(input: I) -> Result<Vec<u8>> {
        Ok(encoding::BASE64_PAD.decode(input.as_ref().as_bytes())?)
    }
}

/// Base64 url, rfc4648 no padding (alphabet: ABCDEFGHIJKLMNOPQRSTUVWXYZabcdefghijklmnopqrstuvwxyz0123456789-_).
#[derive(PartialEq, Eq, Clone, Copy, Debug)]
pub(crate) struct Base64Url;

impl BaseCodec for Base64Url {
    fn encode<I: AsRef<[u8]>>(input: I) -> String {
        encoding::BASE64URL_NOPAD.encode(input.as_ref())
    }

    fn decode<I: AsRef<str>>(input: I) -> Result<Vec<u8>> {
        Ok(encoding::BASE64URL_NOPAD.decode(input.as_ref().as_bytes())?)
    }
}

/// Base64 url, rfc4648 with padding (alphabet: ABCDEFGHIJKLMNOPQRSTUVWXYZabcdefghijklmnopqrstuvwxyz0123456789-_).
#[derive(PartialEq, Eq, Clone, Copy, Debug)]
pub(crate) struct Base64UrlPad;

impl BaseCodec for Base64UrlPad {
    fn encode<I: AsRef<[u8]>>(input: I) -> String {
        encoding::BASE64URL_PAD.encode(input.as_ref())
    }

    fn decode<I: AsRef<str>>(input: I) -> Result<Vec<u8>> {
        Ok(encoding::BASE64URL_PAD.decode(input.as_ref().as_bytes())?)
>>>>>>> 0b9f4666
    }
}<|MERGE_RESOLUTION|>--- conflicted
+++ resolved
@@ -63,7 +63,6 @@
     }
 }
 
-<<<<<<< HEAD
 derive_base_encoding! {
     /// Base2 (alphabet: 01).
     Base2, encoding::BASE2;
@@ -104,435 +103,12 @@
 derive_base_x! {
     /// Base10 (alphabet: 0123456789).
     Base10, encoding::BASE10;
+    /// Base36, [0-9a-z] no padding (alphabet: 0123456789abcdefghijklmnopqrstuvwxyz).
+    Base36Lower, encoding::BASE36_LOWER;
+    /// Base36, [0-9A-Z] no padding (alphabet: 0123456789ABCDEFGHIJKLMNOPQRSTUVWXYZ).
+    Base36Upper, encoding::BASE36_UPPER;
     /// Base58 flicker (alphabet: 123456789abcdefghijkmnopqrstuvwxyzABCDEFGHJKLMNPQRSTUVWXYZ).
     Base58Flickr, encoding::BASE58_FLICKR;
     /// Base58 bitcoin (alphabet: 123456789ABCDEFGHJKLMNPQRSTUVWXYZabcdefghijkmnopqrstuvwxyz).
     Base58Btc, encoding::BASE58_BITCOIN;
-}
-
-#[cfg(test)]
-mod tests {
-    use super::*;
-
-    #[test]
-    fn test_identity() {
-        assert_eq!(Identity::encode(b"foo"), "foo");
-        assert_eq!(Identity::decode("foo").unwrap(), b"foo".to_vec());
-    }
-
-    #[test]
-    fn test_base2() {
-        assert_eq!(Base2::encode(b"foo"), "011001100110111101101111");
-        assert_eq!(
-            Base2::decode("011001100110111101101111").unwrap(),
-            b"foo".to_vec()
-        );
-    }
-
-    #[test]
-    fn test_base8() {
-        assert_eq!(Base8::encode(b"foo"), "31467557");
-        assert_eq!(Base8::decode("31467557").unwrap(), b"foo".to_vec());
-    }
-
-    #[test]
-    fn test_base10() {
-        assert_eq!(Base10::encode(b"foo"), "6713199");
-        assert_eq!(Base10::decode("6713199").unwrap(), b"foo".to_vec());
-    }
-
-    #[test]
-    fn test_base16() {
-        assert_eq!(Base16Lower::encode(b"foo"), "666f6f");
-        assert_eq!(Base16Lower::decode("666f6f").unwrap(), b"foo".to_vec());
-
-        assert_eq!(Base16Upper::encode(b"foo"), "666F6F");
-        assert_eq!(Base16Upper::decode("666F6F").unwrap(), b"foo".to_vec());
-    }
-
-    #[test]
-    fn test_base32() {
-        assert_eq!(Base32Lower::encode(b"foo"), "mzxw6");
-        assert_eq!(Base32Lower::decode("mzxw6").unwrap(), b"foo".to_vec());
-
-        assert_eq!(Base32Upper::encode(b"foo"), "MZXW6");
-        assert_eq!(Base32Upper::decode("MZXW6").unwrap(), b"foo".to_vec());
-
-        assert_eq!(Base32HexLower::encode(b"foo"), "cpnmu");
-        assert_eq!(Base32HexLower::decode("cpnmu").unwrap(), b"foo".to_vec());
-
-        assert_eq!(Base32HexUpper::encode(b"foo"), "CPNMU");
-        assert_eq!(Base32HexUpper::decode("CPNMU").unwrap(), b"foo".to_vec());
-    }
-
-    #[test]
-    fn test_base32_padding() {
-        assert_eq!(Base32PadLower::encode(b"foo"), "mzxw6===");
-        assert_eq!(Base32PadLower::decode("mzxw6===").unwrap(), b"foo".to_vec());
-
-        assert_eq!(Base32PadUpper::encode(b"foo"), "MZXW6===");
-        assert_eq!(Base32PadUpper::decode("MZXW6===").unwrap(), b"foo".to_vec());
-
-        assert_eq!(Base32HexPadLower::encode(b"foo"), "cpnmu===");
-        assert_eq!(
-            Base32HexPadLower::decode("cpnmu===").unwrap(),
-            b"foo".to_vec()
-        );
-
-        assert_eq!(Base32HexPadUpper::encode(b"foo"), "CPNMU===");
-        assert_eq!(
-            Base32HexPadUpper::decode("CPNMU===").unwrap(),
-            b"foo".to_vec()
-        );
-    }
-
-    #[test]
-    fn test_base32z() {
-        assert_eq!(Base32Z::encode(b"foo"), "c3zs6");
-        assert_eq!(Base32Z::decode("c3zs6").unwrap(), b"foo".to_vec());
-    }
-
-    #[test]
-    fn test_base58() {
-        assert_eq!(Base58Flickr::encode(b"foo"), "ApAP");
-        assert_eq!(Base58Flickr::decode("ApAP").unwrap(), b"foo".to_vec());
-
-        assert_eq!(Base58Btc::encode(b"foo"), "bQbp");
-        assert_eq!(Base58Btc::decode("bQbp").unwrap(), b"foo".to_vec());
-    }
-
-    #[test]
-    fn test_base64() {
-        assert_eq!(Base64::encode(b"foo"), "Zm9v");
-        assert_eq!(Base64::decode("Zm9v").unwrap(), b"foo".to_vec());
-
-        assert_eq!(Base64Url::encode(b"foo"), "Zm9v");
-        assert_eq!(Base64Url::decode("Zm9v").unwrap(), b"foo".to_vec());
-    }
-
-    #[test]
-    fn test_base64_padding() {
-        assert_eq!(Base64Pad::encode(b"foopadding"), "Zm9vcGFkZGluZw==");
-        assert_eq!(
-            Base64Pad::decode("Zm9vcGFkZGluZw==").unwrap(),
-            b"foopadding".to_vec()
-        );
-
-        assert_eq!(Base64UrlPad::encode(b"foopadding"), "Zm9vcGFkZGluZw==");
-        assert_eq!(
-            Base64UrlPad::decode("Zm9vcGFkZGluZw==").unwrap(),
-            b"foopadding".to_vec()
-        );
-=======
-/// Base2 (alphabet: 01).
-#[derive(PartialEq, Eq, Clone, Copy, Debug)]
-pub(crate) struct Base2;
-
-impl BaseCodec for Base2 {
-    fn encode<I: AsRef<[u8]>>(input: I) -> String {
-        encoding::BASE2.encode(input.as_ref())
-    }
-
-    fn decode<I: AsRef<str>>(input: I) -> Result<Vec<u8>> {
-        Ok(encoding::BASE2.decode(input.as_ref().as_bytes())?)
-    }
-}
-
-/// Base8 (alphabet: 01234567).
-#[derive(PartialEq, Eq, Clone, Copy, Debug)]
-pub(crate) struct Base8;
-
-impl BaseCodec for Base8 {
-    fn encode<I: AsRef<[u8]>>(input: I) -> String {
-        encoding::BASE8.encode(input.as_ref())
-    }
-
-    fn decode<I: AsRef<str>>(input: I) -> Result<Vec<u8>> {
-        Ok(encoding::BASE8.decode(input.as_ref().as_bytes())?)
-    }
-}
-
-/// Base10 (alphabet: 0123456789).
-#[derive(PartialEq, Eq, Clone, Copy, Debug)]
-pub(crate) struct Base10;
-
-impl BaseCodec for Base10 {
-    fn encode<I: AsRef<[u8]>>(input: I) -> String {
-        base_x::encode(encoding::BASE10, input.as_ref())
-    }
-
-    fn decode<I: AsRef<str>>(input: I) -> Result<Vec<u8>> {
-        Ok(base_x::decode(encoding::BASE10, input.as_ref())?)
-    }
-}
-
-/// Base16 lower hexadecimal (alphabet: 0123456789abcdef).
-#[derive(PartialEq, Eq, Clone, Copy, Debug)]
-pub(crate) struct Base16Lower;
-
-impl BaseCodec for Base16Lower {
-    fn encode<I: AsRef<[u8]>>(input: I) -> String {
-        encoding::BASE16_LOWER.encode(input.as_ref())
-    }
-
-    fn decode<I: AsRef<str>>(input: I) -> Result<Vec<u8>> {
-        Ok(encoding::BASE16_LOWER.decode(input.as_ref().as_bytes())?)
-    }
-}
-
-/// Base16 upper hexadecimal (alphabet: 0123456789ABCDEF).
-#[derive(PartialEq, Eq, Clone, Copy, Debug)]
-pub(crate) struct Base16Upper;
-
-impl BaseCodec for Base16Upper {
-    fn encode<I: AsRef<[u8]>>(input: I) -> String {
-        encoding::BASE16_UPPER.encode(input.as_ref())
-    }
-
-    fn decode<I: AsRef<str>>(input: I) -> Result<Vec<u8>> {
-        Ok(encoding::BASE16_UPPER.decode(input.as_ref().as_bytes())?)
-    }
-}
-
-/// Base32, rfc4648 no padding (alphabet: abcdefghijklmnopqrstuvwxyz234567).
-#[derive(PartialEq, Eq, Clone, Copy, Debug)]
-pub(crate) struct Base32Lower;
-
-impl BaseCodec for Base32Lower {
-    fn encode<I: AsRef<[u8]>>(input: I) -> String {
-        encoding::BASE32_NOPAD_LOWER.encode(input.as_ref())
-    }
-
-    fn decode<I: AsRef<str>>(input: I) -> Result<Vec<u8>> {
-        Ok(encoding::BASE32_NOPAD_LOWER.decode(input.as_ref().as_bytes())?)
-    }
-}
-
-/// Base32, rfc4648 no padding (alphabet: ABCDEFGHIJKLMNOPQRSTUVWXYZ234567).
-#[derive(PartialEq, Eq, Clone, Copy, Debug)]
-pub(crate) struct Base32Upper;
-
-impl BaseCodec for Base32Upper {
-    fn encode<I: AsRef<[u8]>>(input: I) -> String {
-        encoding::BASE32_NOPAD_UPPER.encode(input.as_ref())
-    }
-
-    fn decode<I: AsRef<str>>(input: I) -> Result<Vec<u8>> {
-        Ok(encoding::BASE32_NOPAD_UPPER.decode(input.as_ref().as_bytes())?)
-    }
-}
-
-/// Base32, rfc4648 with padding (alphabet: abcdefghijklmnopqrstuvwxyz234567).
-#[derive(PartialEq, Eq, Clone, Copy, Debug)]
-pub(crate) struct Base32PadLower;
-
-impl BaseCodec for Base32PadLower {
-    fn encode<I: AsRef<[u8]>>(input: I) -> String {
-        encoding::BASE32_PAD_LOWER.encode(input.as_ref())
-    }
-
-    fn decode<I: AsRef<str>>(input: I) -> Result<Vec<u8>> {
-        Ok(encoding::BASE32_PAD_LOWER.decode(input.as_ref().as_bytes())?)
-    }
-}
-
-/// Base32, rfc4648 with padding (alphabet: ABCDEFGHIJKLMNOPQRSTUVWXYZ234567).
-#[derive(PartialEq, Eq, Clone, Copy, Debug)]
-pub(crate) struct Base32PadUpper;
-
-impl BaseCodec for Base32PadUpper {
-    fn encode<I: AsRef<[u8]>>(input: I) -> String {
-        encoding::BASE32_PAD_UPPER.encode(input.as_ref())
-    }
-
-    fn decode<I: AsRef<str>>(input: I) -> Result<Vec<u8>> {
-        Ok(encoding::BASE32_PAD_UPPER.decode(input.as_ref().as_bytes())?)
-    }
-}
-
-/// Base32hex, rfc4648 no padding (alphabet: 0123456789abcdefghijklmnopqrstuv).
-#[derive(PartialEq, Eq, Clone, Copy, Debug)]
-pub(crate) struct Base32HexLower;
-
-impl BaseCodec for Base32HexLower {
-    fn encode<I: AsRef<[u8]>>(input: I) -> String {
-        encoding::BASE32HEX_NOPAD_LOWER.encode(input.as_ref())
-    }
-
-    fn decode<I: AsRef<str>>(input: I) -> Result<Vec<u8>> {
-        Ok(encoding::BASE32HEX_NOPAD_LOWER.decode(input.as_ref().as_bytes())?)
-    }
-}
-
-/// Base32hex, rfc4648 no padding (alphabet: 0123456789ABCDEFGHIJKLMNOPQRSTUV).
-#[derive(PartialEq, Eq, Clone, Copy, Debug)]
-pub(crate) struct Base32HexUpper;
-
-impl BaseCodec for Base32HexUpper {
-    fn encode<I: AsRef<[u8]>>(input: I) -> String {
-        encoding::BASE32HEX_NOPAD_UPPER.encode(input.as_ref())
-    }
-
-    fn decode<I: AsRef<str>>(input: I) -> Result<Vec<u8>> {
-        Ok(encoding::BASE32HEX_NOPAD_UPPER.decode(input.as_ref().as_bytes())?)
-    }
-}
-
-/// Base32hex, rfc4648 with padding (alphabet: 0123456789abcdefghijklmnopqrstuv).
-#[derive(PartialEq, Eq, Clone, Copy, Debug)]
-pub(crate) struct Base32HexPadLower;
-
-impl BaseCodec for Base32HexPadLower {
-    fn encode<I: AsRef<[u8]>>(input: I) -> String {
-        encoding::BASE32HEX_PAD_LOWER.encode(input.as_ref())
-    }
-
-    fn decode<I: AsRef<str>>(input: I) -> Result<Vec<u8>> {
-        Ok(encoding::BASE32HEX_PAD_LOWER.decode(input.as_ref().as_bytes())?)
-    }
-}
-
-/// Base32hex, rfc4648 with padding (alphabet: 0123456789ABCDEFGHIJKLMNOPQRSTUV).
-#[derive(PartialEq, Eq, Clone, Copy, Debug)]
-pub(crate) struct Base32HexPadUpper;
-
-impl BaseCodec for Base32HexPadUpper {
-    fn encode<I: AsRef<[u8]>>(input: I) -> String {
-        encoding::BASE32HEX_PAD_UPPER.encode(input.as_ref())
-    }
-
-    fn decode<I: AsRef<str>>(input: I) -> Result<Vec<u8>> {
-        Ok(encoding::BASE32HEX_PAD_UPPER.decode(input.as_ref().as_bytes())?)
-    }
-}
-
-/// z-base-32 (used by Tahoe-LAFS) (alphabet: ybndrfg8ejkmcpqxot1uwisza345h769).
-#[derive(PartialEq, Eq, Clone, Copy, Debug)]
-pub(crate) struct Base32Z;
-
-impl BaseCodec for Base32Z {
-    fn encode<I: AsRef<[u8]>>(input: I) -> String {
-        encoding::BASE32Z.encode(input.as_ref())
-    }
-
-    fn decode<I: AsRef<str>>(input: I) -> Result<Vec<u8>> {
-        Ok(encoding::BASE32Z.decode(input.as_ref().as_bytes())?)
-    }
-}
-
-/// Base36, [0-9a-z] no padding (alphabet: abcdefghijklmnopqrstuvwxyz0123456789).
-#[derive(PartialEq, Eq, Clone, Copy, Debug)]
-pub(crate) struct Base36Lower;
-
-impl BaseCodec for Base36Lower {
-    fn encode<I: AsRef<[u8]>>(input: I) -> String {
-        base_x::encode(encoding::BASE36_LOWER, input.as_ref())
-    }
-
-    fn decode<I: AsRef<str>>(input: I) -> Result<Vec<u8>> {
-        // The input is case insensitive, hence lowercase it
-        let lowercased = input.as_ref().to_ascii_lowercase();
-        Ok(base_x::decode(encoding::BASE36_LOWER, &lowercased)?)
-    }
-}
-
-/// Base36, [0-9A-Z] no padding (alphabet: ABCDEFGHIJKLMNOPQRSTUVWXYZ0123456789).
-#[derive(PartialEq, Eq, Clone, Copy, Debug)]
-pub(crate) struct Base36Upper;
-
-impl BaseCodec for Base36Upper {
-    fn encode<I: AsRef<[u8]>>(input: I) -> String {
-        base_x::encode(encoding::BASE36_UPPER, input.as_ref())
-    }
-
-    fn decode<I: AsRef<str>>(input: I) -> Result<Vec<u8>> {
-        // The input is case insensitive, hence uppercase it
-        let uppercased = input.as_ref().to_ascii_uppercase();
-        Ok(base_x::decode(encoding::BASE36_UPPER, &uppercased)?)
-    }
-}
-
-/// Base58 flicker (alphabet: 123456789abcdefghijkmnopqrstuvwxyzABCDEFGHJKLMNPQRSTUVWXYZ).
-#[derive(PartialEq, Eq, Clone, Copy, Debug)]
-pub(crate) struct Base58Flickr;
-
-impl BaseCodec for Base58Flickr {
-    fn encode<I: AsRef<[u8]>>(input: I) -> String {
-        base_x::encode(encoding::BASE58_FLICKR, input.as_ref())
-    }
-
-    fn decode<I: AsRef<str>>(input: I) -> Result<Vec<u8>> {
-        Ok(base_x::decode(encoding::BASE58_FLICKR, input.as_ref())?)
-    }
-}
-
-/// Base58 bitcoin (alphabet: 123456789ABCDEFGHJKLMNPQRSTUVWXYZabcdefghijkmnopqrstuvwxyz).
-#[derive(PartialEq, Eq, Clone, Copy, Debug)]
-pub(crate) struct Base58Btc;
-
-impl BaseCodec for Base58Btc {
-    fn encode<I: AsRef<[u8]>>(input: I) -> String {
-        base_x::encode(encoding::BASE58_BITCOIN, input.as_ref())
-    }
-
-    fn decode<I: AsRef<str>>(input: I) -> Result<Vec<u8>> {
-        Ok(base_x::decode(encoding::BASE58_BITCOIN, input.as_ref())?)
-    }
-}
-
-/// Base64, rfc4648 no padding (alphabet: ABCDEFGHIJKLMNOPQRSTUVWXYZabcdefghijklmnopqrstuvwxyz0123456789+/).
-#[derive(PartialEq, Eq, Clone, Copy, Debug)]
-pub(crate) struct Base64;
-
-impl BaseCodec for Base64 {
-    fn encode<I: AsRef<[u8]>>(input: I) -> String {
-        encoding::BASE64_NOPAD.encode(input.as_ref())
-    }
-
-    fn decode<I: AsRef<str>>(input: I) -> Result<Vec<u8>> {
-        Ok(encoding::BASE64_NOPAD.decode(input.as_ref().as_bytes())?)
-    }
-}
-
-/// Base64, rfc4648 with padding (alphabet: ABCDEFGHIJKLMNOPQRSTUVWXYZabcdefghijklmnopqrstuvwxyz0123456789+/).
-#[derive(PartialEq, Eq, Clone, Copy, Debug)]
-pub(crate) struct Base64Pad;
-
-impl BaseCodec for Base64Pad {
-    fn encode<I: AsRef<[u8]>>(input: I) -> String {
-        encoding::BASE64_PAD.encode(input.as_ref())
-    }
-
-    fn decode<I: AsRef<str>>(input: I) -> Result<Vec<u8>> {
-        Ok(encoding::BASE64_PAD.decode(input.as_ref().as_bytes())?)
-    }
-}
-
-/// Base64 url, rfc4648 no padding (alphabet: ABCDEFGHIJKLMNOPQRSTUVWXYZabcdefghijklmnopqrstuvwxyz0123456789-_).
-#[derive(PartialEq, Eq, Clone, Copy, Debug)]
-pub(crate) struct Base64Url;
-
-impl BaseCodec for Base64Url {
-    fn encode<I: AsRef<[u8]>>(input: I) -> String {
-        encoding::BASE64URL_NOPAD.encode(input.as_ref())
-    }
-
-    fn decode<I: AsRef<str>>(input: I) -> Result<Vec<u8>> {
-        Ok(encoding::BASE64URL_NOPAD.decode(input.as_ref().as_bytes())?)
-    }
-}
-
-/// Base64 url, rfc4648 with padding (alphabet: ABCDEFGHIJKLMNOPQRSTUVWXYZabcdefghijklmnopqrstuvwxyz0123456789-_).
-#[derive(PartialEq, Eq, Clone, Copy, Debug)]
-pub(crate) struct Base64UrlPad;
-
-impl BaseCodec for Base64UrlPad {
-    fn encode<I: AsRef<[u8]>>(input: I) -> String {
-        encoding::BASE64URL_PAD.encode(input.as_ref())
-    }
-
-    fn decode<I: AsRef<str>>(input: I) -> Result<Vec<u8>> {
-        Ok(encoding::BASE64URL_PAD.decode(input.as_ref().as_bytes())?)
->>>>>>> 0b9f4666
-    }
 }